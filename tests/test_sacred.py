--- conflicted
+++ resolved
@@ -43,6 +43,7 @@
 
 @pytest.fixture(params=[None, 'thermostat.piglet', 'thermostat.pile_local',
                         'thermostat.pile_global',
+                        'thermostat.trpmd',
                         'thermostat.nhc_ring_polymer',
                         'thermostat.nhc_ring_polymer_global'])
 def rpmd_thermostats(request):
@@ -56,52 +57,6 @@
     return system
 
 
-<<<<<<< HEAD
-def test_run_md(md_thermostats, md_system, tmpdir):
-    mol_path = os.path.join(os.path.dirname(os.path.realpath(__file__)),
-                            'data/test_molecule.xyz')
-    model_path = os.path.join(os.path.dirname(os.path.realpath(__file__)),
-                              'data/test_md_model.model')
-
-    # Default test configs
-    config_updates = {'experiment_dir': tmpdir,
-                      'system.path_to_molecules': mol_path,
-                      'calculator.model_path': model_path,
-                      'simulation_steps': 2}
-
-    named_configs = ['simulator.log_temperature',
-                     'simulator.remove_com_motion']
-
-    if md_thermostats is not None:
-        named_configs.append(md_thermostats)
-
-    if md_system is not None:
-        named_configs.append(md_system)
-
-    # Set input file path for GLE thermostat if used
-    if md_thermostats == 'thermostat.gle':
-        gle_path = os.path.join(os.path.dirname(os.path.realpath(__file__)),
-                                'data/test_gle_thermostat.txt')
-        config_updates['thermostat.gle_file'] = gle_path
-
-    md.run(command_name='simulate',
-           named_configs=named_configs,
-           config_updates=config_updates)
-
-
-@pytest.fixture(params=[
-    None,
-    'thermostat.piglet',
-    'thermostat.pile_local',
-    'thermostat.pile_global',
-    'thermostat.trpmd',
-    'thermostat.nhc_ring_polymer',
-    'thermostat.nhc_ring_polymer_global'
-])
-def rpmd_thermostats(request):
-    thermostat = request.param
-    return thermostat
-=======
 @pytest.fixture(scope='module')
 def generate_model(training_dir, properties, property_mapping):
     dbpath = os.path.join(os.path.dirname(os.path.realpath(__file__)),
@@ -118,7 +73,6 @@
                            'dataloader.num_val': 4,
                            'early_stopping.max_epochs': 4
                            })
->>>>>>> ca625cb7
 
 
 class TestSacred:
